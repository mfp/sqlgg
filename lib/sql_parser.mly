/*
  Simple SQL parser
*/


%{
  open Sql
  open Sql.Type
  open Sql.Constraint
  open ExtLib

  (* preserve order *)
  let make_limit l =
    let param = function
      | _, `Const _ -> None
      | x, `Param { label=None; pos } -> Some (new_param { label = Some (match x with `Limit -> "limit" | `Offset -> "offset"); pos } Int)
      | _, `Param id -> Some (new_param id Int)
    in
    List.filter_map param l, List.mem (`Limit,`Const 1) l

  let poly ret args = Fun (F (Typ ret, List.map (fun _ -> Var 0) args), args)
%}

%token <int> INTEGER
%token <string> IDENT TEXT BLOB
%token <float> FLOAT
%token <Sql.param_id> PARAM
%token <int> LCURLY RCURLY LPAREN RPAREN
%token COMMA EOF DOT NULL
%token CONFLICT_ALGO
%token SELECT INSERT OR INTO CREATE UPDATE VIEW TABLE VALUES WHERE ASTERISK DISTINCT ALL ANY SOME
       LIMIT ORDER BY DESC ASC EQUAL DELETE FROM DEFAULT OFFSET SET JOIN LIKE_OP LIKE
       EXCL TILDE NOT BETWEEN AND XOR ESCAPE USING UNION EXCEPT INTERSECT AS TO
       CONCAT_OP JOIN_TYPE1 JOIN_TYPE2 NATURAL CROSS REPLACE IN GROUP HAVING
       UNIQUE PRIMARY KEY FOREIGN AUTOINCREMENT ON CONFLICT TEMPORARY IF EXISTS
       PRECISION UNSIGNED ZEROFILL VARYING CHARSET NATIONAL ASCII UNICODE COLLATE BINARY CHARACTER
       DATETIME_FUNC DATE TIME TIMESTAMP ALTER RENAME ADD COLUMN CASCADE RESTRICT DROP
       GLOBAL LOCAL REFERENCES CHECK CONSTRAINT IGNORED AFTER INDEX FULLTEXT SPATIAL FIRST
       CASE WHEN THEN ELSE END CHANGE MODIFY DELAYED ENUM FOR SHARE MODE LOCK
       OF WITH NOWAIT ACTION NO IS INTERVAL SUBSTRING DIV MOD CONVERT LAG LEAD OVER
%token FUNCTION PROCEDURE LANGUAGE RETURNS OUT INOUT BEGIN COMMENT
%token MICROSECOND SECOND MINUTE HOUR DAY WEEK MONTH QUARTER YEAR
       SECOND_MICROSECOND MINUTE_MICROSECOND MINUTE_SECOND
       HOUR_MICROSECOND HOUR_SECOND HOUR_MINUTE
       DAY_MICROSECOND DAY_SECOND DAY_MINUTE DAY_HOUR
       YEAR_MONTH FALSE TRUE DUPLICATE
%token NUM_DIV_OP NUM_EQ_OP NUM_CMP_OP PLUS MINUS NOT_DISTINCT_OP NUM_BIT_SHIFT NUM_BIT_OR NUM_BIT_AND
%token T_INTEGER T_BLOB T_TEXT T_FLOAT T_BOOLEAN T_DATETIME T_UUID T_DECIMAL

(*
%left COMMA_JOIN
%left JOIN_JOIN
*)
(* FIXME precedence of COMMA and JOIN *)

(* https://dev.mysql.com/doc/refman/8.0/en/operator-precedence.html *)

%left OR CONCAT_OP
%left XOR
%left AND
%nonassoc NOT
%nonassoc BETWEEN CASE (* WHEN THEN ELSE *) (* never useful *)
%nonassoc EQUAL NUM_EQ_OP NOT_DISTINCT_OP IS LIKE LIKE_OP IN
%nonassoc NUM_CMP_OP
%left NUM_BIT_OR
%left NUM_BIT_AND
%left NUM_BIT_SHIFT
%left PLUS MINUS
%left ASTERISK NUM_DIV_OP MOD DIV
(* ^ *)
%nonassoc UNARY_MINUS TILDE
%nonassoc EXCL
(* Warning: the precedence level assigned to BINARY is never useful. *)
(* %nonassoc BINARY COLLATE *)
%nonassoc INTERVAL

%type <Sql.expr> expr

%start <Sql.stmt> input

%%

input: statement EOF { $1 }

if_not_exists: IF NOT EXISTS { }
if_exists: IF EXISTS {}
temporary: either(GLOBAL,LOCAL)? TEMPORARY { }

statement: CREATE ioption(temporary) TABLE ioption(if_not_exists) name=table_name schema=table_definition
              {
                Create (name,`Schema schema)
              }
         | CREATE either(TABLE,VIEW) name=table_name AS select=maybe_parenth(select_stmt)
              {
                Create (name,`Select select)
              }
         | ALTER TABLE name=table_name actions=commas(alter_action)
              {
                Alter (name,actions)
              }
         | RENAME TABLE l=separated_nonempty_list(COMMA, separated_pair(table_name,TO,table_name)) { Rename l }
         | DROP either(TABLE,VIEW) if_exists? name=table_name
              {
                Drop name
              }
         | CREATE UNIQUE? INDEX if_not_exists? name=IDENT ON table=table_name cols=sequence(index_column)
              {
                CreateIndex (name, table, cols)
              }
         | select_stmt { Select $1 }
         | insert_cmd target=table_name names=sequence(IDENT)? VALUES values=commas(sequence(insert_expr))? ss=on_duplicate?
              {
                Insert { target; action=`Values (names, values); on_duplicate=ss; }
              }
         | insert_cmd target=table_name names=sequence(IDENT)? select=maybe_parenth(select_stmt) ss=on_duplicate?
              {
                Insert { target; action=`Select (names, select); on_duplicate=ss; }
              }
         | insert_cmd target=table_name SET set=commas(set_column)? ss=on_duplicate?
              {
                Insert { target; action=`Set set; on_duplicate=ss; }
              }
         | update_cmd table=table_name SET ss=commas(set_column) w=where? o=loption(order) lim=loption(limit)
              {
                Update (table,ss,w,o,lim)
              }
         /* http://dev.mysql.com/doc/refman/5.1/en/update.html multi-table syntax */
         | update_cmd tables=commas(source) SET ss=commas(set_column) w=where?
              {
                UpdateMulti (tables,ss,w)
              }
         | DELETE FROM table=table_name w=where?
              {
                Delete (table,w)
              }
         /* https://dev.mysql.com/doc/refman/5.7/en/delete.html multi-table syntax */
         | DELETE targets=commas(table_name) FROM tables=table_list w=where?
              {
                DeleteMulti (targets, tables, w)
              }
         | SET name=IDENT EQUAL e=expr
              {
                Set (name, e)
              }
         | CREATE or_replace? FUNCTION name=IDENT params=sequence(func_parameter)
           RETURNS ret=sql_type
           routine_extra?
           AS? routine_body
           routine_extra?
              {
                Function.add (List.length params) (Ret ret) name;
                CreateRoutine (name, Some ret, params)
              }
         | CREATE or_replace? PROCEDURE name=IDENT params=sequence(proc_parameter)
           routine_extra?
           AS? routine_body
           routine_extra?
              {
                Function.add (List.length params) (Ret Any) name; (* FIXME void *)
                CreateRoutine (name, None, params)
              }

parameter_default_: DEFAULT | EQUAL { }
parameter_default: parameter_default_ e=expr { e }
func_parameter: n=IDENT AS? t=sql_type e=parameter_default? { (n,t,e) }
parameter_mode: IN | OUT | INOUT { }
proc_parameter: parameter_mode? p=func_parameter { p }

or_replace: OR REPLACE { }

routine_body: TEXT | compound_stmt { }
compound_stmt: BEGIN statement+ END { } (* mysql *)

routine_extra: LANGUAGE IDENT { }
             | COMMENT TEXT { }

%inline table_name: name=IDENT { Sql.make_table_name name }
                  | db=IDENT DOT name=IDENT { Sql.make_table_name ~db name }
index_prefix: LPAREN n=INTEGER RPAREN { n }
index_column: name=IDENT index_prefix? collate? order_type? { name }

table_definition: t=sequence_(column_def1) table_def_done { List.filter_map (function `Attr a -> Some a | `Constraint _ | `Index _ -> None) t }
                | LIKE name=maybe_parenth(table_name) { Tables.get name |> snd } (* mysql *)

(* ugly, can you fixme? *)
(* ignoring everything after RPAREN (NB one look-ahead token) *)
table_def_done: parser_state_ignore RPAREN IGNORED* parser_state_normal { }

parser_state_ignore: { Parser_state.mode_ignore () }
parser_state_normal: { Parser_state.mode_normal () }
parser_state_ident: { Parser_state.mode_ident () }

select_stmt: select_core other=list(preceded(compound_op,select_core)) o=loption(order) lim=limit_t? select_row_locking?
              {
                { select = ($1, other); order=o; limit=lim; }
              }

select_core: SELECT select_type? r=commas(column1) f=from?  w=where?  g=loption(group) h=having?
              {
                { columns=r; from=f; where=w; group=g; having=h; }
              }

table_list: src=source joins=join_source* { (src,joins) }

join_source: NATURAL maybe_join_type JOIN src=source { src,`Natural }
           | CROSS JOIN src=source { src,`Cross }
           | qualified_join src=source cond=join_cond { src,cond }

qualified_join: COMMA | maybe_join_type JOIN { }

join_cond: ON e=expr { `Search e }
         | USING l=sequence(IDENT) { `Using l }
         | (* *) { `Default }

source1: table_name { `Table $1 }
       | LPAREN s=select_stmt RPAREN { `Select s }
       | LPAREN s=table_list RPAREN { `Nested s }

source: src=source1 alias=maybe_as { src, Option.map Sql.make_table_name alias }

insert_cmd: INSERT DELAYED? OR? conflict_algo INTO | INSERT INTO | REPLACE INTO { }
update_cmd: UPDATE | UPDATE OR conflict_algo { }
conflict_algo: CONFLICT_ALGO | REPLACE { }
on_duplicate: ON DUPLICATE KEY UPDATE ss=commas(set_column) { ss }

select_type: DISTINCT | ALL { }

select_row_locking:
    for_update_or_share+
      { }
  | LOCK IN SHARE MODE
      { }

for_update_or_share:
  FOR either(UPDATE, SHARE) update_or_share_of? NOWAIT? with_lock? { }

update_or_share_of: OF commas(IDENT) { }

with_lock: WITH LOCK { }

int_or_param: i=INTEGER { `Const i }
            | p=PARAM { `Param p }

limit_t: LIMIT lim=int_or_param { make_limit [`Limit,lim] }
       | LIMIT ofs=int_or_param COMMA lim=int_or_param { make_limit [`Offset,ofs; `Limit,lim] }
       | LIMIT lim=int_or_param OFFSET ofs=int_or_param { make_limit [`Limit,lim; `Offset,ofs] }

limit: limit_t { fst $1 }

order: ORDER BY l=commas(pair(expr,order_type?)) { l }
order_type:
          | DESC | ASC { `Fixed }
          | PARAM { `Param $1 }

from: FROM t=table_list { t }
where: WHERE e=expr { e }
group: GROUP BY l=expr_list { l }
having: HAVING e=expr { e }

column1:
       | table_name DOT ASTERISK { Sql.AllOf $1 }
       | ASTERISK { Sql.All }
       | e=expr m=maybe_as { Sql.Expr (e,m) }

maybe_as: AS? name=IDENT { Some name }
        | { None }

maybe_parenth(X): x=X | LPAREN x=X RPAREN { x }

alter_action: ADD COLUMN? col=maybe_parenth(column_def) pos=alter_pos { `Add (col,pos) }
            | ADD index_type IDENT? sequence(IDENT) { `None }
            | ADD pair(CONSTRAINT,IDENT?)? table_constraint_1 index_options { `None }
            | RENAME either(TO,AS)? new_name=table_name { `RenameTable new_name }
            | RENAME COLUMN old_name=IDENT TO new_name=IDENT { `RenameColumn (old_name, new_name) }
            | RENAME index_or_key old_name=IDENT TO new_name=IDENT { `RenameIndex (old_name, new_name) }
            | DROP INDEX IDENT { `None }
            | DROP PRIMARY KEY { `None }
            | DROP COLUMN? col=IDENT drop_behavior? { `Drop col } (* FIXME behavior? *)
            | DROP FOREIGN KEY IDENT { `None }
            | CHANGE COLUMN? old_name=IDENT column=column_def pos=alter_pos { `Change (old_name,column,pos) }
            | MODIFY COLUMN? column=column_def pos=alter_pos { `Change (column.name,column,pos) }
            | SET IDENT IDENT { `None }
            | either(DEFAULT,pair(CONVERT,TO))? charset collate? { `None }
index_or_key: INDEX | KEY { }
index_type: index_or_key | UNIQUE index_or_key? | either(FULLTEXT,SPATIAL) index_or_key? | PRIMARY KEY { }
alter_pos: AFTER col=IDENT { `After col }
         | FIRST { `First }
         | { `Default }
drop_behavior: CASCADE | RESTRICT { }

column_def: name=IDENT t=sql_type? extra=column_def_extra* { make_attribute name (Option.default Int t) (Constraints.of_list @@ List.filter_map identity extra) }

column_def1: c=column_def { `Attr c }
           | pair(CONSTRAINT,IDENT?)? l=table_constraint_1 index_options { `Constraint l }
           | index_or_key l=table_index { `Index l }
           | either(FULLTEXT,SPATIAL) index_or_key? l=table_index { `Index l }

key_part: n=IDENT delimited(LPAREN,INTEGER,RPAREN)? either(ASC,DESC)? { n }
index_options: list(IDENT)? { }

table_index: IDENT? l=sequence(key_part) index_options { l }

(* FIXME check columns *)
table_constraint_1:
      | PRIMARY KEY l=sequence(key_part) { l }
      | UNIQUE index_or_key? IDENT? l=sequence(key_part) { l }
      | FOREIGN KEY IDENT? sequence(IDENT) REFERENCES IDENT sequence(IDENT)?
        reference_action_clause*
          { [] }
      | CHECK LPAREN expr RPAREN { [] }

reference_action_clause:
  ON either(DELETE, UPDATE) reference_action { }

reference_action:
  RESTRICT | CASCADE | SET NULL | NO ACTION | SET DEFAULT { }

on_conflict: ON CONFLICT algo=conflict_algo { algo }
column_def_extra: PRIMARY KEY { Some PrimaryKey }
                | NOT NULL { Some NotNull }
                | NULL { Some Null }
                | UNIQUE { Some Unique }
                | AUTOINCREMENT { Some Autoincrement }
                | on_conflict { None }
                | CHECK LPAREN expr RPAREN { None }
                | DEFAULT default_value { None } (* FIXME check type with column *)
                | COLLATE IDENT { None }

default_value: single_literal_value | datetime_value { } (* sub expr ? *)

set_column: name=attr_name EQUAL e=expr { name,e }

anyall: ANY | ALL | SOME { }

mnot(X): NOT x = X | x = X { x }

attr_name: cname=IDENT { { cname; tname=None} }
         | table=table_name DOT cname=IDENT { {cname; tname=Some table} } (* FIXME database identifier *)

distinct_from: DISTINCT FROM { }

like_expr: e1=expr mnot(like) e2=expr %prec LIKE { Fun ((fixed Bool [Text; Text]), [e1;e2]) }

insert_expr: e=expr { `Expr e }
           | DEFAULT { `Default }

expr:
      e1=expr numeric_bin_op e2=expr %prec PLUS { Fun ((Ret Any),[e1;e2]) } (* TODO default Int *)
    | MOD LPAREN e1=expr COMMA e2=expr RPAREN { Fun ((Ret Any),[e1;e2]) } (* mysql special *)
    | e1=expr NUM_DIV_OP e2=expr %prec PLUS { Fun ((Ret Float),[e1;e2]) }
    | e1=expr DIV e2=expr %prec PLUS { Fun ((Ret Int),[e1;e2]) }
    | e1=expr boolean_bin_op e2=expr %prec AND { Fun ((fixed Bool [Bool;Bool]),[e1;e2]) }
    | e1=expr comparison_op anyall? e2=expr %prec EQUAL { poly Bool [e1;e2] }
    | e1=expr CONCAT_OP e2=expr { Fun ((fixed Text [Text;Text]),[e1;e2]) }
    | e=like_expr esc=escape?
      {
        match esc with
        | None -> e
        | Some esc -> Fun ((fixed Bool [Bool; Text]), [e;esc])
      }
    | unary_op e=expr { e }
    | MINUS e=expr %prec UNARY_MINUS { e }
    | INTERVAL e=expr interval_unit { Fun (fixed Datetime [Int], [e]) }
    | LPAREN e=expr RPAREN { e }
    | a=attr_name collate? { Column a }
    | VALUES LPAREN n=IDENT RPAREN { Inserted n }
    | v=literal_value | v=datetime_value { v }
    | v=interval_unit { v }
    | e1=expr mnot(IN) l=sequence(expr) { poly Bool (e1::l) }
    | e1=expr mnot(IN) LPAREN select=select_stmt RPAREN { poly Bool [e1; SelectExpr (select, `AsValue)] }
    | e1=expr IN table=table_name { Tables.check table; e1 }
<<<<<<< HEAD
    | lp=LPAREN e1=expr b=in_or_not_in p=PARAM rp=RPAREN
      {
        let e = poly Bool [ e1; Inparam (new_param p Any) ] in
        InChoice ({ label = p.label; pos = (lp, rp + 1) }, b, e )
      }
    | LPAREN select=select_stmt RPAREN { Select (select, `AsValue) }
=======
    | e1=expr mnot(IN) p=PARAM { poly Bool [ e1; Inparam (new_param p Any) ] }
    | LPAREN select=select_stmt RPAREN { SelectExpr (select, `AsValue) }
>>>>>>> 5f8cf858
    | p=PARAM { Param (new_param p Any) }
    | p=PARAM parser_state_ident LCURLY l=choices c2=RCURLY { let { label; pos=(p1,_p2) } = p in Choices ({ label; pos = (p1,c2+1)},l) }
    | SUBSTRING LPAREN s=expr FROM p=expr FOR n=expr RPAREN
    | SUBSTRING LPAREN s=expr COMMA p=expr COMMA n=expr RPAREN { Fun (Function.lookup "substring" 3, [s;p;n]) }
    | SUBSTRING LPAREN s=expr either(FROM,COMMA) p=expr RPAREN { Fun (Function.lookup "substring" 2, [s;p]) }
    | DATE LPAREN e=expr RPAREN { Fun (Function.lookup "date" 1, [e]) }
    | TIME LPAREN e=expr RPAREN { Fun (Function.lookup "time" 1, [e]) }
    | DEFAULT LPAREN a=attr_name RPAREN { Fun (Type.identity, [Column a]) }
    | CONVERT LPAREN e=expr USING IDENT RPAREN { e }
    | f=IDENT LPAREN p=func_params RPAREN { Fun (Function.lookup f (List.length p), p) }
    | e=expr IS NOT? NULL { Fun (Ret Bool, [e]) }
    | e1=expr IS NOT? distinct_from? e2=expr { poly Bool [e1;e2] }
    | e=expr mnot(BETWEEN) a=expr AND b=expr { poly Bool [e;a;b] }
    | mnot(EXISTS) LPAREN select=select_stmt RPAREN { Fun (F (Typ  Bool, [Typ Any]),[SelectExpr (select,`Exists)]) }
    | CASE e1=expr? branches=nonempty_list(case_branch) e2=preceded(ELSE,expr)? END (* FIXME typing *)
      {
        let maybe f = function None -> [] | Some x -> [f x] in
        let t_args =
          match e1 with
          | None -> (List.flatten @@ List.map (fun _ -> [Typ Bool; Var 1]) branches)
          | Some _ -> [Var 0] @ (List.flatten @@ List.map (fun _ -> [Var 0; Var 1]) branches)
        in
        let t_args = t_args @ maybe (fun _ -> Var 1) e2 in
        let v_args = maybe Prelude.identity e1 @ List.flatten branches @ maybe Prelude.identity e2 in
        Fun (F (Var 1, t_args), v_args)
      }
    | IF LPAREN e1=expr COMMA e2=expr COMMA e3=expr RPAREN { Fun (F (Var 0, [Typ Bool;Var 0;Var 0]), [e1;e2;e3]) }
    | either(LAG,LEAD) LPAREN e=expr pair(COMMA, pair(MINUS?,INTEGER))? RPAREN
      OVER LPAREN (* [ PARTITION BY partition_expression ] *) order RPAREN (* TODO order parameters? *)
      { e }

in_or_not_in: IN { true } | NOT IN { false }
case_branch: WHEN e1=expr THEN e2=expr { [e1;e2] }
like: LIKE | LIKE_OP { }

choice_body: c1=LCURLY e=expr c2=RCURLY { (c1,Some e,c2) }
choice: parser_state_normal label=IDENT? e=choice_body? { let (c1,e,c2) = Option.default (0,None,0) e in ({ label; pos = (c1+1,c2) },e) }
choices: separated_nonempty_list(pair(parser_state_ident,NUM_BIT_OR),choice) { $1 }

datetime_value: | DATETIME_FUNC | DATETIME_FUNC LPAREN INTEGER? RPAREN { Value Datetime }

literal_value:
    | TEXT collate? { Value Text }
    | BLOB collate? { Value Blob }
    | INTEGER { Value Int }
    | FLOAT { Value Float }
    | TRUE
    | FALSE { Value Bool }
    | DATE TEXT
    | TIME TEXT
    | TIMESTAMP TEXT { Value Datetime }
    | NULL { Value Any } (* he he *)

single_literal_value:
    | literal_value { $1 }
    | MINUS INTEGER { Value Int }
    | MINUS FLOAT { Value Float }

expr_list: l=commas(expr) { l }
func_params: DISTINCT? l=expr_list { l }
           | ASTERISK { [] }
           | (* *) { [] }
escape: ESCAPE expr { $2 }
numeric_bin_op: PLUS | MINUS | ASTERISK | MOD | NUM_BIT_OR | NUM_BIT_AND | NUM_BIT_SHIFT { }
comparison_op: EQUAL | NUM_CMP_OP | NUM_EQ_OP | NOT_DISTINCT_OP { }
boolean_bin_op: AND | OR | XOR { }

unary_op: EXCL { }
        | TILDE { }
        | NOT { }

interval_unit: MICROSECOND | SECOND | MINUTE | HOUR | DAY | WEEK | MONTH | QUARTER | YEAR
             | SECOND_MICROSECOND | MINUTE_MICROSECOND | MINUTE_SECOND
             | HOUR_MICROSECOND | HOUR_SECOND | HOUR_MINUTE
             | DAY_MICROSECOND | DAY_SECOND | DAY_MINUTE | DAY_HOUR
             | YEAR_MONTH { Value (Unit `Interval) }

sql_type_flavor: T_INTEGER UNSIGNED? ZEROFILL? { Int }
               | T_DECIMAL { Decimal }
               | binary { Blob }
               | NATIONAL? text VARYING? charset? collate? { Text }
               | ENUM sequence(TEXT) charset? collate? { Text }
               | T_FLOAT PRECISION? { Float }
               | T_BOOLEAN { Bool }
               | T_DATETIME | YEAR | DATE | TIME | TIMESTAMP { Datetime }
               | T_UUID { Blob }

binary: T_BLOB | BINARY | BINARY VARYING { }
text: T_TEXT | T_TEXT LPAREN INTEGER RPAREN | CHARACTER { }

%inline either(X,Y): X | Y { }
%inline commas(X): l=separated_nonempty_list(COMMA,X) { l }
(* (x1,x2,...,xn) *)
%inline sequence_(X): LPAREN l=commas(X) { l }
%inline sequence(X): l=sequence_(X) RPAREN { l }

charset: CHARSET either(IDENT,BINARY) | CHARACTER SET either(IDENT,BINARY) | ASCII | UNICODE { }
collate: COLLATE IDENT { }

sql_type: t=sql_type_flavor
        | t=sql_type_flavor LPAREN INTEGER RPAREN UNSIGNED?
        | t=sql_type_flavor LPAREN INTEGER COMMA INTEGER RPAREN
        { t }

compound_op: UNION ALL? | EXCEPT | INTERSECT { }

maybe_join_type: JOIN_TYPE1? JOIN_TYPE2? { }
<|MERGE_RESOLUTION|>--- conflicted
+++ resolved
@@ -369,17 +369,12 @@
     | e1=expr mnot(IN) l=sequence(expr) { poly Bool (e1::l) }
     | e1=expr mnot(IN) LPAREN select=select_stmt RPAREN { poly Bool [e1; SelectExpr (select, `AsValue)] }
     | e1=expr IN table=table_name { Tables.check table; e1 }
-<<<<<<< HEAD
     | lp=LPAREN e1=expr b=in_or_not_in p=PARAM rp=RPAREN
       {
         let e = poly Bool [ e1; Inparam (new_param p Any) ] in
         InChoice ({ label = p.label; pos = (lp, rp + 1) }, b, e )
       }
-    | LPAREN select=select_stmt RPAREN { Select (select, `AsValue) }
-=======
-    | e1=expr mnot(IN) p=PARAM { poly Bool [ e1; Inparam (new_param p Any) ] }
     | LPAREN select=select_stmt RPAREN { SelectExpr (select, `AsValue) }
->>>>>>> 5f8cf858
     | p=PARAM { Param (new_param p Any) }
     | p=PARAM parser_state_ident LCURLY l=choices c2=RCURLY { let { label; pos=(p1,_p2) } = p in Choices ({ label; pos = (p1,c2+1)},l) }
     | SUBSTRING LPAREN s=expr FROM p=expr FOR n=expr RPAREN
