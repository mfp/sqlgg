--- conflicted
+++ resolved
@@ -43,12 +43,8 @@
        CONCAT_OP JOIN_TYPE1 JOIN_TYPE2 NATURAL CROSS REPLACE IN GROUP HAVING
        UNIQUE PRIMARY KEY FOREIGN AUTOINCREMENT ON CONFLICT TEMPORARY IF EXISTS
        PRECISION UNSIGNED ZEROFILL VARYING CHARSET NATIONAL ASCII UNICODE COLLATE BINARY CHARACTER
-<<<<<<< HEAD
-       GLOBAL LOCAL VALUE REFERENCES CHECK
        DATETIME_FUNC DATE TIME TIMESTAMP ALTER ADD COLUMN CASCADE RESTRICT DROP
-=======
        GLOBAL LOCAL VALUE REFERENCES CHECK CONSTRAINT
->>>>>>> 2a14d714
 %token NUM_BINARY_OP PLUS MINUS COMPARISON_OP
 %token T_INTEGER T_BLOB T_TEXT T_FLOAT T_BOOLEAN T_DATETIME
 
@@ -76,12 +72,6 @@
 if_not_exists: IF NOT EXISTS { }
 temporary: either(GLOBAL,LOCAL)? TEMPORARY { }
 
-<<<<<<< HEAD
-statement: CREATE (*either(GLOBAL,LOCAL)?*) ioption(TEMPORARY) TABLE ioption(if_not_exists) name=IDENT
-           schema=sequence(column_def1)
-              { let () = Tables.add (name,schema) in ([],[],Create name) }
-        | ALTER TABLE name=IDENT alter_action { [],[],Alter name }
-=======
 statement: CREATE ioption(temporary) TABLE ioption(if_not_exists) name=IDENT
            table_def=sequence(column_def1)
               {
@@ -89,7 +79,7 @@
                 let () = Tables.add (name,schema) in
                 ([],[],Create name)
               }
->>>>>>> 2a14d714
+        | ALTER TABLE name=IDENT alter_action { [],[],Alter name }
         | CREATE either(TABLE,VIEW) name=IDENT AS select=select_stmt
               {
                 let (s,p) = select in
@@ -202,18 +192,15 @@
 
 maybe_parenth(X): x=X | LPAREN x=X RPAREN { x }
 
-alter_action: ADD COLUMN? maybe_parenth(column_def1) { }
+alter_action: ADD COLUMN? maybe_parenth(column_def) { }
             | DROP COLUMN? name=IDENT drop_behavior? { }
 drop_behavior: CASCADE | RESTRICT { }
 
-column_def1: name=IDENT t=sql_type? column_def_extra*
-<<<<<<< HEAD
-              { RA.attr name (match t with Some t -> t | None -> Int) }
-(*            | pair(CONSTRAINT,IDENT)? c=table_constraint_1 { c } *)
-=======
-              { `Attr (RA.attr name (match t with Some x -> x | None -> Type.Int)) }
+column_def: name=IDENT t=sql_type? column_def_extra*  
+    { RA.attr name (match t with Some x -> x | None -> Int) }
+
+column_def1: c=column_def { `Attr c }
            | pair(CONSTRAINT,IDENT)? c=table_constraint_1 { `Constraint c }
->>>>>>> 2a14d714
 
 on_conflict: ON CONFLICT algo=CONFLICT_ALGO { algo }
 column_def_extra: PRIMARY KEY { Some PrimaryKey }
