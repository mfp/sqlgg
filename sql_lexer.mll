--- conflicted
+++ resolved
@@ -106,14 +106,9 @@
    "like", LIKE;
   ] in (* more *)
   let all token l = k := !k @ List.map (fun x -> x,token) l in
-<<<<<<< HEAD
   all (FUNCTION T.Int) ["max"; "min"; "length"; "random";"count";"sum";"avg"];
   all (FUNCTION T.Text) ["concat";"lower";"upper"];
-=======
-  all (FUNCTION (Some T.Int)) ["max"; "min"; "length"; "random";"count";"sum";"avg"];
-  all (FUNCTION (Some T.Text)) ["concat";"lower";"upper"];
-  all (FUNCTION None) ["coalesce"];
->>>>>>> ffd4d107
+  all (FUNCTION T.Any) ["coalesce"];
   all DATETIME_FUNC ["current_date";"current_timestamp";"current_time";"localtime";"localtimestamp";"now";"unix_timestamp"];
   all CONFLICT_ALGO ["ignore"; "replace"; "abort"; "fail"; "rollback"];
   all JOIN_TYPE1 ["left";"right";"full"];
