--- conflicted
+++ resolved
@@ -44,10 +44,7 @@
      [named "delta", Int];
   tt "select test.name from test where test.id + @x = ? or test.id - @x = ?"
      [attr "name" Text;]
-<<<<<<< HEAD
      [named "x", Int; param, Int; named "x", Int; param, Int;];
-=======
-     [named "x", Some Int; param, Some Int; named "x", Some Int; param, Some Int;];
   tt "insert into test values"
      []
      [p "id" Int; p "str" Text; p "name" Text];
@@ -59,7 +56,6 @@
      [p "name" Text];
   wrong "insert into test values (1,2)";
   wrong "insert into test (str,name) values (1,'str','name')";
->>>>>>> ffd4d107
   ()
 
 (*
@@ -77,7 +73,6 @@
   tt ~msg:"JOIN USING"
     "SELECT * FROM t1 JOIN t2 USING (j)" (ints ["j";"i";"k"]) [];
   tt ~msg:"NATURAL JOIN with common column in WHERE"
-<<<<<<< HEAD
     "SELECT * FROM t1 NATURAL JOIN t2 WHERE j > @x" 
     (ints ["j";"i";"k"]) 
     [named "x",Int];
@@ -85,15 +80,6 @@
     "SELECT * FROM t1 NATURAL JOIN t2 WHERE t2.j > @x" 
     (ints ["j";"i";"k"]) 
     [named "x",Int];
-=======
-    "SELECT * FROM t1 NATURAL JOIN t2 WHERE j > @x"
-    (ints ["j";"i";"k"])
-    [named "x",Some Int];
-  tt ~msg:"NATURAL JOIN with common column qualified in WHERE"
-    "SELECT * FROM t1 NATURAL JOIN t2 WHERE t2.j > @x"
-    (ints ["j";"i";"k"])
-    [named "x",Some Int];
->>>>>>> ffd4d107
   ()
 
 let test_misc () =
